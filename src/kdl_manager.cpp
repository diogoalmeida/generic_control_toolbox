--- conflicted
+++ resolved
@@ -169,16 +169,6 @@
         new_vector.push_back(kdl_joint.getName());
       }
 
-<<<<<<< HEAD
-      actuated_joint_names_.push_back(new_vector);
-      // Initialize solvers
-      fkpos_.push_back(std::shared_ptr<KDL::ChainFkSolverPos_recursive>(new KDL::ChainFkSolverPos_recursive(chain_.back())));
-      fkvel_.push_back(std::shared_ptr<KDL::ChainFkSolverVel_recursive>(new KDL::ChainFkSolverVel_recursive(chain_.back())));
-      ikpos_.push_back(std::shared_ptr<TRAC_IK::TRAC_IK>(new TRAC_IK::TRAC_IK(chain_base_link_, end_effector_link)));
-      eef_to_gripping_point_.push_back(KDL::Frame::Identity()); // Initialize a neutral transform.
-      eef_to_sensor_point_.push_back(KDL::Frame::Identity()); // Initialize a neutral transform.
-      jac_solver_.push_back(std::shared_ptr<KDL::ChainJntToJacSolver>(new KDL::ChainJntToJacSolver(chain_.back())));
-=======
       actuated_joint_names_[end_effector_link] = new_vector;
 
       // Initialize solvers
@@ -188,7 +178,6 @@
       jac_solver_[end_effector_link] = JacSolverPtr(new JacSolver(chain_.at(end_effector_link)));
       eef_to_gripping_point_[end_effector_link] = KDL::Frame::Identity(); // Initialize a neutral transform.
       eef_to_sensor_point_[end_effector_link] = KDL::Frame::Identity(); // Initialize a neutral transform.
->>>>>>> 01729e38
 
       return true;
     }
