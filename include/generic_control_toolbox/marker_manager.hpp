--- conflicted
+++ resolved
@@ -107,17 +107,10 @@
   void publishMarkers();
 
  private:
-<<<<<<< HEAD
-  std::map<std::string, std::map<std::string, int>> marker_map_;
-  std::map<std::string, visualization_msgs::MarkerArray> marker_array_;
-  std::map<std::string, std::shared_ptr<realtime_tools::RealtimePublisher<
-                            visualization_msgs::MarkerArray>>>
-=======
   std::map<std::string, std::map<std::string, int> > marker_map_;
   std::map<std::string, visualization_msgs::MarkerArray> marker_array_;
   std::map<std::string, std::shared_ptr<realtime_tools::RealtimePublisher<
                             visualization_msgs::MarkerArray> > >
->>>>>>> ef9ba86d
       marker_pub_;
   ros::NodeHandle n_;
 
